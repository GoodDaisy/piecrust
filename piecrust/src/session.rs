// This Source Code Form is subject to the terms of the Mozilla Public
// License, v. 2.0. If a copy of the MPL was not distributed with this
// file, You can obtain one at http://mozilla.org/MPL/2.0/.
//
// Copyright (c) DUSK NETWORK. All rights reserved.

use std::borrow::Cow;
use std::collections::BTreeMap;
use std::fs;
use std::sync::Arc;

use bytecheck::CheckBytes;
use parking_lot::RwLock;
use piecrust_uplink::{ModuleId, SCRATCH_BUF_BYTES};
use rkyv::ser::serializers::{BufferScratch, BufferSerializer};
use rkyv::ser::Serializer;
use rkyv::{
    validation::validators::DefaultValidator, Archive, Deserialize, Infallible,
    Serialize,
};

use crate::commit::{CommitId, ModuleCommitId, SessionCommit};
use crate::event::Event;
use crate::instance::WrappedInstance;
use crate::memory_handler::MemoryHandler;
use crate::memory_path::MemoryPath;
use crate::module::WrappedModule;
use crate::types::MemoryFreshness::*;
use crate::types::StandardBufSerializer;
use crate::vm::VM;
use crate::Error::{self, CommitError};

const DEFAULT_LIMIT: u64 = 65_536;
const MAX_META_SIZE: usize = 65_536;

pub struct StackElementView<'a> {
    pub module_id: ModuleId,
    pub instance: &'a mut WrappedInstance,
    pub limit: u64,
}

struct StackElement {
    module_id: ModuleId,
    instance: *mut WrappedInstance,
    limit: u64,
}

impl StackElement {
    /// Creates a new stack element and __leaks__ the instance, returning a
    /// pointer to it.
    ///
    /// # Safety
    /// The instance will be re-acquired and dropped once the stack element is
    /// dropped. Any remaining pointers to the instance will be left dangling.
    /// It is up to the user to ensure the pointer and any aliases are only
    /// de-referenced for the lifetime of the element.
    pub fn new(
        module_id: ModuleId,
        instance: WrappedInstance,
        limit: u64,
    ) -> Self {
        let instance = Box::leak(Box::new(instance)) as *mut WrappedInstance;
        Self {
            module_id,
            instance,
            limit,
        }
    }

    fn instance<'a, 'b>(&'a self) -> &'b mut WrappedInstance {
        unsafe { &mut *self.instance }
    }
}

impl Drop for StackElement {
    fn drop(&mut self) {
        unsafe { Box::from_raw(self.instance) };
    }
}

unsafe impl<'c> Send for Session<'c> {}
unsafe impl<'c> Sync for Session<'c> {}

#[derive(Clone)]
<<<<<<< HEAD
pub struct Session {
    vm: *const VM,
=======
pub struct Session<'c> {
    vm: &'c VM,
>>>>>>> 7739898b
    modules: BTreeMap<ModuleId, WrappedModule>,
    memory_handler: MemoryHandler<'c>,
    callstack: Arc<RwLock<Vec<StackElement>>>,
    debug: Arc<RwLock<Vec<String>>>,
    events: Arc<RwLock<Vec<Event>>>,
    data: Arc<RwLock<HostData>>,
    limit: u64,
    spent: u64,
}

<<<<<<< HEAD
impl Session {
    pub fn new(vm: &VM) -> Self {
=======
impl<'c> Session<'c> {
    pub fn new(vm: &'c VM) -> Self {
>>>>>>> 7739898b
        Session {
            modules: BTreeMap::default(),
            memory_handler: MemoryHandler::new(vm),
            vm,
            callstack: Arc::new(RwLock::new(vec![])),
            debug: Arc::new(RwLock::new(vec![])),
            events: Arc::new(RwLock::new(vec![])),
            data: Arc::new(RwLock::new(HostData::new())),
            limit: DEFAULT_LIMIT,
            spent: 0,
        }
    }

    pub fn deploy(&mut self, bytecode: &[u8]) -> Result<ModuleId, Error> {
        let hash = blake3::hash(bytecode);
        let module_id = ModuleId::from(<[u8; 32]>::from(hash));
        self.deploy_with_id(module_id, bytecode)?;
        Ok(module_id)
    }

    pub fn deploy_with_id(
        &mut self,
        module_id: ModuleId,
        bytecode: &[u8],
    ) -> Result<(), Error> {
        let module = WrappedModule::new(bytecode)?;
        self.modules.insert(module_id, module);
        Ok(())
    }

    fn with_module<F, R>(&self, id: ModuleId, closure: F) -> R
    where
        F: FnOnce(&WrappedModule) -> R,
    {
        let wrapped = self.modules.get(&id).expect("invalid module");

        closure(wrapped)
    }

    pub fn query<Arg, Ret>(
        &mut self,
        id: ModuleId,
        method_name: &str,
        arg: Arg,
    ) -> Result<Ret, Error>
    where
        Arg: for<'b> Serialize<StandardBufSerializer<'b>>,
        Ret: Archive,
        Ret::Archived: Deserialize<Ret, Infallible>
            + for<'b> CheckBytes<DefaultValidator<'b>>,
    {
        let instance = self.new_instance(id);
        let instance = self.push_callstack(id, instance, self.limit).instance;

        let ret = {
            let arg_len = instance.write_to_arg_buffer(arg)?;
            let ret_len = instance.query(method_name, arg_len, self.limit)?;
            instance.read_from_arg_buffer(ret_len)
        };

        self.spent = self.limit
            - instance
                .get_remaining_points()
                .expect("there should be remaining points");

        self.pop_callstack();

        ret
    }

    pub fn transact<Arg, Ret>(
        &mut self,
        id: ModuleId,
        method_name: &str,
        arg: Arg,
    ) -> Result<Ret, Error>
    where
        Arg: for<'b> Serialize<StandardBufSerializer<'b>>,
        Ret: Archive,
        Ret::Archived: Deserialize<Ret, Infallible>
            + for<'b> CheckBytes<DefaultValidator<'b>>,
    {
        let instance = self.new_instance(id);
        let instance = self.push_callstack(id, instance, self.limit).instance;

        let ret = {
            let arg_len = instance.write_to_arg_buffer(arg)?;
            let ret_len =
                instance.transact(method_name, arg_len, self.limit)?;
            instance.read_from_arg_buffer(ret_len)
        };

        self.spent = self.limit
            - instance
                .get_remaining_points()
                .expect("there should be remaining points");

        self.pop_callstack();

        ret
    }

    pub(crate) fn push_event(&mut self, event: Event) {
        let mut events = self.events.write();
        events.push(event);
    }

    pub(crate) fn new_instance(&self, mod_id: ModuleId) -> WrappedInstance {
        self.with_module(mod_id, |module| {
            let mut memory = self
                .memory_handler
                .get_memory(mod_id)
                .expect("memory available");

            let wrapped = WrappedInstance::new(
                memory.clone(),
                self.clone(),
                mod_id,
                module,
            )
            .expect("todo, error handling");

            if memory.freshness() == Fresh {
                // if current commit exists, use it as memory image
                if let Some(commit_path) = self.path_to_current_commit(&mod_id)
                {
                    let metadata = std::fs::metadata(commit_path.as_ref())
                        .expect("todo - metadata error handling");
                    memory
                        .grow_to(metadata.len() as u32)
                        .expect("todo - grow error handling");
                    let (target_path, _) = self.vm().memory_path(&mod_id);
                    std::fs::copy(commit_path.as_ref(), target_path.as_ref())
                        .expect("commit and memory paths exist");
                }
            }
            memory.set_freshness(NotFresh);
            wrapped
        })
    }

    pub(crate) fn host_query(
        &self,
        name: &str,
        buf: &mut [u8],
        arg_len: u32,
    ) -> Option<u32> {
        self.vm().host_query(name, buf, arg_len)
    }

    /// Sets the point limit for the next call to `query` or `transact`.
    pub fn set_point_limit(&mut self, limit: u64) {
        self.limit = limit
    }

    pub fn spent(&self) -> u64 {
        self.spent
    }

    pub(crate) fn nth_from_top<'a, 'b>(
        &'a self,
        n: usize,
    ) -> Option<StackElementView<'b>> {
        let stack = self.callstack.read();
        let len = stack.len();

        if len > n {
            let elem = &stack[len - (n + 1)];

            Some(StackElementView {
                module_id: elem.module_id,
                instance: elem.instance(),
                limit: elem.limit,
            })
        } else {
            None
        }
    }

    pub(crate) fn push_callstack<'a, 'b>(
        &'a self,
        module_id: ModuleId,
        instance: WrappedInstance,
        limit: u64,
    ) -> StackElementView<'b> {
        let mut s = self.callstack.write();

        let element = StackElement::new(module_id, instance, limit);
        let instance = element.instance();

        s.push(element);

        StackElementView {
            module_id,
            instance,
            limit,
        }
    }

    pub(crate) fn pop_callstack(&self) {
        let mut s = self.callstack.write();
        s.pop();
    }

    pub fn commit(self) -> Result<CommitId, Error> {
        let mut session_commit = SessionCommit::new();
        self.memory_handler.with_every_module_id(|module_id, mem| {
            let (source_path, _) = self.vm().memory_path(module_id);
            let module_commit_id = ModuleCommitId::from(mem)?;
            let target_path = self
                .vm()
                .path_to_module_commit(module_id, &module_commit_id);
            let last_commit_path =
                self.vm().path_to_module_last_commit(module_id);
            std::fs::copy(source_path.as_ref(), target_path.as_ref())
                .map_err(CommitError)?;
            std::fs::copy(source_path.as_ref(), last_commit_path.as_ref())
                .map_err(CommitError)?;
            fs::remove_file(source_path.as_ref()).map_err(CommitError)?;
            session_commit.add(module_id, &module_commit_id);
            Ok(())
        })?;
        let session_commit_id = session_commit.commit_id();
        self.vm().add_session_commit(session_commit);
        Ok(session_commit_id)
    }

    pub fn restore(
        &mut self,
        session_commit_id: &CommitId,
    ) -> Result<(), Error> {
        self.vm().restore_session(session_commit_id)?;
        Ok(())
    }

    fn path_to_current_commit(
        &self,
        module_id: &ModuleId,
    ) -> Option<MemoryPath> {
        let path = self.vm().path_to_module_last_commit(module_id);
        Some(path).filter(|p| p.as_ref().exists())
    }

    pub(crate) fn register_debug<M: Into<String>>(&self, msg: M) {
        self.debug.write().push(msg.into());
    }

    pub fn take_events(&self) -> Vec<Event> {
        core::mem::take(&mut *self.events.write())
    }

    pub fn with_debug<C, R>(&self, c: C) -> R
    where
        C: FnOnce(&[String]) -> R,
    {
        c(&self.debug.read())
    }

    pub fn meta(&self, name: &str) -> Option<Vec<u8>> {
        let host_data = self.data.read();
        host_data.get(name)
    }

    pub fn set_meta<S, V>(&mut self, name: S, value: V)
    where
        S: Into<Cow<'static, str>>,
        V: for<'a> Serialize<StandardBufSerializer<'a>>,
    {
        let mut host_data = self.data.write();

        let mut buf = [0u8; MAX_META_SIZE];
        let mut sbuf = [0u8; SCRATCH_BUF_BYTES];

        let ser = BufferSerializer::new(&mut buf[..]);
        let scratch = BufferScratch::new(&mut sbuf);

        let mut serializer =
            StandardBufSerializer::new(ser, scratch, Infallible);
        serializer.serialize_value(&value).expect("Infallible");

        let pos = serializer.pos();

        let data = buf[..pos].to_vec();
        host_data.insert(name, data);
    }

    fn vm<'a, 'b>(&'a self) -> &'b VM {
        unsafe { &*self.vm }
    }
}

struct HostData {
    data: BTreeMap<Cow<'static, str>, Vec<u8>>,
}

impl HostData {
    fn new() -> Self {
        Self {
            data: BTreeMap::new(),
        }
    }

    fn insert<S>(&mut self, name: S, data: Vec<u8>)
    where
        S: Into<Cow<'static, str>>,
    {
        self.data.insert(name.into(), data);
    }

    fn get(&self, name: &str) -> Option<Vec<u8>> {
        self.data.get(name).cloned()
    }
}<|MERGE_RESOLUTION|>--- conflicted
+++ resolved
@@ -82,13 +82,8 @@
 unsafe impl<'c> Sync for Session<'c> {}
 
 #[derive(Clone)]
-<<<<<<< HEAD
-pub struct Session {
-    vm: *const VM,
-=======
 pub struct Session<'c> {
     vm: &'c VM,
->>>>>>> 7739898b
     modules: BTreeMap<ModuleId, WrappedModule>,
     memory_handler: MemoryHandler<'c>,
     callstack: Arc<RwLock<Vec<StackElement>>>,
@@ -99,13 +94,8 @@
     spent: u64,
 }
 
-<<<<<<< HEAD
-impl Session {
-    pub fn new(vm: &VM) -> Self {
-=======
 impl<'c> Session<'c> {
     pub fn new(vm: &'c VM) -> Self {
->>>>>>> 7739898b
         Session {
             modules: BTreeMap::default(),
             memory_handler: MemoryHandler::new(vm),
