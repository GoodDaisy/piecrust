// This Source Code Form is subject to the terms of the Mozilla Public
// License, v. 2.0. If a copy of the MPL was not distributed with this
// file, You can obtain one at http://mozilla.org/MPL/2.0/.
//
// Copyright (c) DUSK NETWORK. All rights reserved.

pub mod call_stack;

use std::borrow::Cow;
use std::collections::btree_map::Entry;
use std::collections::BTreeMap;
use std::mem;
use std::sync::Arc;

use bytecheck::CheckBytes;
use piecrust_uplink::{ModuleId, SCRATCH_BUF_BYTES};
use rkyv::ser::serializers::{
    BufferScratch, BufferSerializer, CompositeSerializer,
};
use rkyv::ser::Serializer;
use rkyv::{
    check_archived_root, validation::validators::DefaultValidator, Archive,
    Deserialize, Infallible, Serialize,
};
use wasmer_types::WASM_PAGE_SIZE;

use crate::event::Event;
use crate::instance::WrappedInstance;
use crate::module::WrappedModule;
use crate::store::{ModuleSession, Objectcode};
use crate::types::StandardBufSerializer;
use crate::vm::HostQueries;
use crate::Error;
use crate::Error::{InitalizationError, PersistenceError};

use call_stack::{CallStack, StackElement};

const DEFAULT_LIMIT: u64 = 65_536;
const MAX_META_SIZE: usize = 65_536;
pub const CONTRACT_INIT_METHOD: &str = "init";

unsafe impl Send for Session {}
unsafe impl Sync for Session {}

/// A running mutation to a state.
///
/// `Session`s are spawned using a [`VM`] instance, and can be [`queried`] or
/// [`transacted`] with to modify their state. A sequence of these calls may
/// then be [`commit`]ed to, or discarded by simply allowing the session to
/// drop.
///
/// New modules are to be `deploy`ed in the context of a session. Metadata
/// queryable by modules can be set using [`set_meta`].
///
/// [`VM`]: crate::VM
/// [`queried`]: Session::query
/// [`transacted`]: Session::transact
/// [`commit`]: Session::commit
/// [`set_meta`]: Session::set_meta
pub struct Session {
    call_stack: CallStack,
    instance_map: BTreeMap<ModuleId, (*mut WrappedInstance, u64)>,
    debug: Vec<String>,
    events: Vec<Event>,
    data: Metadata,

    module_session: ModuleSession,
    host_queries: HostQueries,

    limit: u64,
    spent: u64,

    call_history: Vec<CallOrDeploy>,
    buffer: Vec<u8>,

    call_count: usize,
    icc_count: usize, // inter-contract call - 0 is the main call
    icc_height: usize, // height of an inter-contract call
    // Keeps errors/successes that were found during the execution of a
    // particular inter-contract call in the context of a call.
    icc_errors: BTreeMap<usize, BTreeMap<usize, Error>>,
}

impl Session {
    pub(crate) fn new(
        module_session: ModuleSession,
        host_queries: HostQueries,
    ) -> Self {
        Session {
            call_stack: CallStack::new(),
            instance_map: BTreeMap::new(),
            debug: vec![],
            events: vec![],
            data: Metadata::new(),
            module_session,
            host_queries,
            limit: DEFAULT_LIMIT,
            spent: 0,
            call_history: vec![],
            buffer: vec![0; WASM_PAGE_SIZE],
            call_count: 0,
            icc_count: 0,
            icc_height: 0,
            icc_errors: BTreeMap::new(),
        }
    }

    /// Deploy a module, returning its [`ModuleId`]. The ID is computed using a
    /// `blake3` hash of the `bytecode`.
    ///
    /// If one needs to specify the ID, [`deploy_with_id`] is available.
    ///
    /// [`ModuleId`]: ModuleId
    /// [`deploy_with_id`]: `Session::deploy_with_id`
    pub fn deploy(&mut self, bytecode: &[u8]) -> Result<ModuleId, Error> {
        let hash = blake3::hash(bytecode);
        let module_id = ModuleId::from_bytes(hash.into());

        self.deploy_with_id(module_id, bytecode)?;

        Ok(module_id)
    }

    /// Deploy a module, returning its [`ModuleId`]. The ID is computed using a
    /// `blake3` hash of the `bytecode`.
    /// If contract exports an initialization method, it will be called with
    /// the arguments provided.
    ///
    /// If one needs to specify the ID, [`deploy_with_id`] is available.
    /// If one would like to *not* call the initialization method, [`deploy`] is
    /// available.
    ///
    /// [`ModuleId`]: ModuleId
    /// [`deploy_with_id`]: `Session::deploy_with_id`
    /// [`deploy`]: `Session::deploy`
    pub fn deploy_and_init<Arg>(
        &mut self,
        bytecode: &[u8],
        arg: &Arg,
    ) -> Result<ModuleId, Error>
    where
        Arg: for<'b> Serialize<StandardBufSerializer<'b>>,
    {
        let hash = blake3::hash(bytecode);
        let module_id = ModuleId::from_bytes(hash.into());

        self.deploy_with_id_and_init(module_id, bytecode, arg)?;

        Ok(module_id)
    }

    /// Deploy a module with the given `id`.
    ///
    /// If one would like to *not* specify the `ModuleId`, [`deploy`] is
    /// available.
    ///
    /// [`deploy`]: `Session::deploy`
    pub fn deploy_with_id(
        &mut self,
        id: ModuleId,
        bytecode: &[u8],
    ) -> Result<(), Error> {
        if !self.module_session.module_deployed(id) {
            let wrapped_module =
                WrappedModule::new(bytecode, None::<Objectcode>)?;
            self.module_session
                .deploy_with_id(id, bytecode, wrapped_module.as_bytes())
                .map_err(|err| PersistenceError(Arc::new(err)))?;
        }

        self.create_instance(id)?;

        self.call_history.push(From::from(Deploy {
            module_id: id,
            bytecode: bytecode.to_vec(),
        }));

        Ok(())
    }

    /// Deploy a module with the given `id`.
    /// If contract exports an initialization method, it will be called with
    /// the arguments provided.
    ///
    /// If one would like to *not* specify the `ModuleId`, [`deploy`] is
    /// available.
    /// If one would like to *not* call the initialization method,
    /// [`deploy_with_id`] is available.
    ///
    /// [`deploy`]: `Session::deploy`
    /// [`deploy_with_id`]: `Session::deploy_with_id`
    pub fn deploy_with_id_and_init<Arg>(
        &mut self,
        id: ModuleId,
        bytecode: &[u8],
        arg: &Arg,
    ) -> Result<(), Error>
    where
        Arg: for<'b> Serialize<StandardBufSerializer<'b>>,
    {
        self.deploy_with_id(id, bytecode)?;

        if let Some(instance) = self.instance(&id) {
            if instance.is_function_exported(CONTRACT_INIT_METHOD) {
                self.transact::<Arg, ()>(id, CONTRACT_INIT_METHOD, arg)?;
            } else {
                return Err(InitalizationError(
                    "deploy initialization failed as init method is not exported"
                        .into(),
                ));
            }
        }

        Ok(())
    }

    /// Execute a query on the current state of this session.
    ///
    /// Calls are atomic, meaning that on failure their execution doesn't modify
    /// the state. They are also metered, and will execute with the point limit
    /// defined in [`set_point_limit`].
    ///
    /// To know how many points a call spent after execution use the [`spent`]
    /// function.
    ///
    /// # Errors
    /// The call may error during execution for a wide array of reasons, the
    /// most common ones being running against the point limit and a module
    /// panic. Calling the 'init' method is not allowed except for when
    /// called from the deploy method.
    ///
    /// [`set_point_limit`]: Session::set_point_limit
    /// [`spent`]: Session::spent
    pub fn query<Arg, Ret>(
        &mut self,
        module: ModuleId,
        method_name: &str,
        arg: &Arg,
    ) -> Result<Ret, Error>
    where
        Arg: for<'b> Serialize<StandardBufSerializer<'b>>,
        Ret: Archive,
        Ret::Archived: Deserialize<Ret, Infallible>
            + for<'b> CheckBytes<DefaultValidator<'b>>,
    {
        if !self.is_deploy() && method_name == CONTRACT_INIT_METHOD {
            return Err(InitalizationError("init call not allowed".into()));
        }

        let mut sbuf = [0u8; SCRATCH_BUF_BYTES];
        let scratch = BufferScratch::new(&mut sbuf);
        let ser = BufferSerializer::new(&mut self.buffer[..]);
        let mut ser = CompositeSerializer::new(ser, scratch, Infallible);

        ser.serialize_value(arg).expect("Infallible");
        let pos = ser.pos();

        let ret_bytes = self.execute_until_ok(Call {
            ty: CallType::Q,
            module,
            fname: method_name.to_string(),
            fdata: self.buffer[..pos].to_vec(),
            limit: self.limit,
        })?;

        let ta = check_archived_root::<Ret>(&ret_bytes[..])?;
        let ret = ta.deserialize(&mut Infallible).expect("Infallible");

        Ok(ret)
    }

    /// Execute a transaction on the current state of this session.
    ///
    /// Calls are atomic, meaning that on failure their execution doesn't modify
    /// the state. They are also metered, and will execute with the point limit
    /// defined in [`set_point_limit`].
    ///
    /// To know how many points a call spent after execution use the [`spent`]
    /// function.
    ///
    /// # Errors
    /// The call may error during execution for a wide array of reasons, the
    /// most common ones being running against the point limit and a module
    /// panic. Calling the 'init' method is not allowed except for when
    /// called from the deploy method.
    ///
    /// [`set_point_limit`]: Session::set_point_limit
    /// [`spent`]: Session::spent
    pub fn transact<Arg, Ret>(
        &mut self,
        module: ModuleId,
        method_name: &str,
        arg: &Arg,
    ) -> Result<Ret, Error>
    where
        Arg: for<'b> Serialize<StandardBufSerializer<'b>>,
        Ret: Archive,
        Ret::Archived: Deserialize<Ret, Infallible>
            + for<'b> CheckBytes<DefaultValidator<'b>>,
    {
        if !self.is_deploy() && method_name == CONTRACT_INIT_METHOD {
            return Err(InitalizationError("init call not allowed".into()));
        }

        let mut sbuf = [0u8; SCRATCH_BUF_BYTES];
        let scratch = BufferScratch::new(&mut sbuf);
        let ser = BufferSerializer::new(&mut self.buffer[..]);
        let mut ser = CompositeSerializer::new(ser, scratch, Infallible);

        ser.serialize_value(arg).expect("Infallible");
        let pos = ser.pos();

        let ret_bytes = self.execute_until_ok(Call {
            ty: CallType::T,
            module,
            fname: method_name.to_string(),
            fdata: self.buffer[..pos].to_vec(),
            limit: self.limit,
        })?;

        let ta = check_archived_root::<Ret>(&ret_bytes[..])?;
        let ret = ta.deserialize(&mut Infallible).expect("Infallible");

        Ok(ret)
    }

<<<<<<< HEAD
    pub fn init<Arg>(
        &mut self,
        module: ModuleId,
        arg: &Arg,
    ) -> Result<(), Error>
    where
        Arg: for<'b> Serialize<StandardBufSerializer<'b>>,
    {
        let instance = self
            .call_stack
            .instance(&module)
            .expect("instance should exist");
        if instance.is_initialized() {
            return Err(InitalizationError);
        }
        instance.set_initialized();
        self.transact::<Arg, ()>(module, "init", arg)
    }
=======
    /// Return the state root of the current state of the session.
    ///
    /// The state root is the root of a merkle tree whose leaves are the hashes
    /// of the state of of each module, ordered by their module ID.
    ///
    /// It also doubles as the ID of a commit - the commit root.

    pub fn instance<'a>(
        &self,
        module_id: &ModuleId,
    ) -> Option<&'a mut WrappedInstance> {
        self.instance_map.get(module_id).map(|(instance, _)| {
            // SAFETY: We guarantee that the instance exists since we're in
            // control over if it is dropped in `pop`
            unsafe { &mut **instance }
        })
    }

    fn update_instance_count(&mut self, module_id: ModuleId, inc: bool) {
        match self.instance_map.entry(module_id) {
            Entry::Occupied(mut entry) => {
                let (_, count) = entry.get_mut();
                if inc {
                    *count += 1
                } else {
                    *count -= 1
                };
            }
            _ => unreachable!("map must have an instance here"),
        };
    }

    fn clear_stack_and_instances(&mut self) {
        while self.call_stack.len() > 0 {
            let popped = self.call_stack.pop().unwrap();
            self.remove_instance(&popped.module_id);
        }
        let ids: Vec<ModuleId> = self.instance_map.keys().cloned().collect();
        for module_id in ids.iter() {
            self.remove_instance(module_id);
        }
    }

    pub fn remove_instance(&mut self, module_id: &ModuleId) {
        let mut entry = match self.instance_map.entry(*module_id) {
            Entry::Occupied(e) => e,
            _ => unreachable!("map must have an instance here"),
        };

        let (instance, count) = entry.get_mut();
        *count -= 1;

        if *count == 0 {
            // SAFETY: This is the last instance of the module in the
            // stack, therefore we should recoup the memory and drop
            //
            // Any pointers to it will be left dangling
            unsafe {
                let _ = Box::from_raw(*instance);
                entry.remove();
            };
        }
    }

>>>>>>> 0b0c917d
    pub fn root(&self) -> [u8; 32] {
        self.module_session.root()
    }

    pub(crate) fn push_event(&mut self, event: Event) {
        self.events.push(event);
    }

    fn new_instance(
        &mut self,
        module_id: ModuleId,
    ) -> Result<WrappedInstance, Error> {
        let (bytecode, objectcode, memory) = self
            .module_session
            .module(module_id)
            .map_err(|err| PersistenceError(Arc::new(err)))?
            .expect("Module should exist");

<<<<<<< HEAD
        let module =
            WrappedModule::new(&bytecode, self.module_session.root_dir())?;
        let instance = WrappedInstance::new(self, module_id, module, memory)?;
=======
        let module = WrappedModule::new(&bytecode, Some(&objectcode))?;
        let instance = WrappedInstance::new(self, module_id, &module, memory)?;
>>>>>>> 0b0c917d

        Ok(instance)
    }

    pub(crate) fn host_query(
        &self,
        name: &str,
        buf: &mut [u8],
        arg_len: u32,
    ) -> Option<u32> {
        self.host_queries.call(name, buf, arg_len)
    }

    /// Sets the point limit for the next call to [`query`] or [`transact`].
    ///
    /// [`query`]: Session::query
    /// [`transact`]: Session::transact
    pub fn set_point_limit(&mut self, limit: u64) {
        self.limit = limit
    }

    /// Returns the number of points spent by the last call to [`query`] or
    /// [`transact`].
    ///
    /// If neither have been called for the duration of the session, it will
    /// return 0.
    ///
    /// [`query`]: Session::query
    /// [`transact`]: Session::transact
    pub fn spent(&self) -> u64 {
        self.spent
    }

    pub(crate) fn nth_from_top(&self, n: usize) -> Option<StackElement> {
        self.call_stack.nth_from_top(n)
    }

    fn create_instance(&mut self, module_id: ModuleId) -> Result<(), Error> {
        let instance = self.new_instance(module_id)?;
        if self.instance_map.get(&module_id).is_some() {
            panic!("Module already in the stack: {module_id:?}");
        }

        let instance = Box::new(instance);
        let instance = Box::leak(instance) as *mut WrappedInstance;

        self.instance_map.insert(module_id, (instance, 1));
        Ok(())
    }

    pub(crate) fn push_callstack(
        &mut self,
        module_id: ModuleId,
        limit: u64,
    ) -> Result<StackElement, Error> {
        let instance = self.instance(&module_id);

        match instance {
            Some(_) => {
                self.update_instance_count(module_id, true);
                self.call_stack.push(module_id, limit);
            }
            None => {
                self.create_instance(module_id)?;
                self.call_stack.push(module_id, limit);
            }
        }

        Ok(self
            .call_stack
            .nth_from_top(0)
            .expect("We just pushed an element to the stack"))
    }

    pub(crate) fn pop_callstack(&mut self) {
        if let Some(element) = self.call_stack.pop() {
            self.update_instance_count(element.module_id, false);
        }
    }

    /// Commits the given session to disk, consuming the session and returning
    /// its state root.
    pub fn commit(self) -> Result<[u8; 32], Error> {
        self.module_session
            .commit()
            .map_err(|err| PersistenceError(Arc::new(err)))
    }

    pub(crate) fn register_debug<M: Into<String>>(&mut self, msg: M) {
        self.debug.push(msg.into());
    }

    pub fn take_events(&mut self) -> Vec<Event> {
        mem::take(&mut self.events)
    }

    pub fn with_debug<C, R>(&self, c: C) -> R
    where
        C: FnOnce(&[String]) -> R,
    {
        c(&self.debug)
    }

    /// Returns the value of a metadata item previously set using [`set_meta`].
    ///
    /// [`set_meta`]: Session::set_meta
    pub fn meta(&self, name: &str) -> Option<Vec<u8>> {
        self.data.get(name)
    }

    /// Sets a metadata item with the given `name` and `value`. These pieces of
    /// data are then made available to modules for querying.
    pub fn set_meta<S, V>(&mut self, name: S, value: V)
    where
        S: Into<Cow<'static, str>>,
        V: for<'a> Serialize<StandardBufSerializer<'a>>,
    {
        let mut buf = [0u8; MAX_META_SIZE];
        let mut sbuf = [0u8; SCRATCH_BUF_BYTES];

        let ser = BufferSerializer::new(&mut buf[..]);
        let scratch = BufferScratch::new(&mut sbuf);

        let mut serializer =
            StandardBufSerializer::new(ser, scratch, Infallible);
        serializer.serialize_value(&value).expect("Infallible");

        let pos = serializer.pos();

        let data = buf[..pos].to_vec();
        self.data.insert(name, data);
    }

    /// Increment the call execution count.
    ///
    /// If the call errors on the first called module, return said error.
    pub(crate) fn increment_call_count(&mut self) -> Option<Error> {
        self.call_count += 1;
        self.icc_errors
            .get(&self.call_count)
            .and_then(|map| map.get(&0))
            .cloned()
    }

    /// Increment the icc execution count, returning the current count. If there
    /// was, previously, an error in the execution of the ic call with the
    /// current number count - meaning after iteration - it will be returned.
    pub(crate) fn increment_icc_count(&mut self) -> Option<Error> {
        self.icc_count += 1;
        match self.icc_errors.get(&self.call_count) {
            Some(icc_results) => icc_results.get(&self.icc_count).cloned(),
            None => None,
        }
    }

    /// When this is decremented, it means we have successfully "rolled back"
    /// one icc. Therefore it should remove all errors after the call, after the
    /// decrement.
    ///
    /// # Panics
    /// When the errors map is not present.
    pub(crate) fn decrement_icc_count(&mut self) {
        self.icc_count -= 1;
        self.icc_errors
            .get_mut(&self.call_count)
            .expect("Map should always be there")
            .retain(|c, _| c <= &self.icc_count);
    }

    /// Increments the height of an icc.
    pub(crate) fn increment_icc_height(&mut self) {
        self.icc_height += 1;
    }

    /// Decrements the height of an icc.
    pub(crate) fn decrement_icc_height(&mut self) {
        self.icc_height -= 1;
    }

    /// Insert error at the current icc count.
    ///
    /// If there are errors at a larger ICC count than current, they will be
    /// forgotten.
    pub(crate) fn insert_icc_error(&mut self, err: Error) {
        match self.icc_errors.entry(self.call_count) {
            Entry::Vacant(entry) => {
                let mut map = BTreeMap::new();
                map.insert(self.icc_count, err);
                entry.insert(map);
            }
            Entry::Occupied(mut entry) => {
                let map = entry.get_mut();
                map.insert(self.icc_count, err);
            }
        }
    }

    /// Execute the call and re-execute until the call errors with only itself
    /// in the call stack, or succeeds.
    fn execute_until_ok(&mut self, call: Call) -> Result<Vec<u8>, Error> {
        // If the call succeeds at first run, then we can proceed with adding it
        // to the call history and return.
        match self.call_if_not_error(call) {
            Ok(data) => return Ok(data),
            Err(err) => {
                // If the call does not succeed, we should check if it failed at
                // height zero. If so, we should register the error with ICC
                // count 0 and re-execute, returning the result.
                //
                // This will ensure that the call is never really executed,
                // keeping it atomic.
                if self.icc_height == 0 {
                    self.icc_count = 0;
                    self.insert_icc_error(err);
                    return self.re_execute();
                }

                // If it is not at height zero, just register the error and let
                // it re-execute until ok.
                self.insert_icc_error(err);
            }
        }

        // Loop until executed atomically.
        loop {
            match self.re_execute() {
                Ok(awesome) => return Ok(awesome),
                Err(err) => {
                    if self.icc_height == 0 {
                        self.icc_count = 0;
                        self.insert_icc_error(err);
                        return self.re_execute();
                    }
                    self.insert_icc_error(err);
                }
            }
        }
    }

    /// Purge all produced data and re-execute all transactions and deployments
    /// in order, returning the result of the last executed call.
    fn re_execute(&mut self) -> Result<Vec<u8>, Error> {
        // Take all transaction history since we're going to re-add it back
        // anyway.
        let mut call_history = Vec::with_capacity(self.call_history.len());
        mem::swap(&mut call_history, &mut self.call_history);

        // Purge all other data that is set by performing transactions.
        self.clear_stack_and_instances();
        self.debug.clear();
        self.events.clear();
        self.module_session.clear_modules();
        self.call_count = 0;

        // TODO Figure out how to handle metadata and point limit.
        //      It is important to preserve their value per call.
        //      Right now it probably won't bite us, since we're using it
        //      "properly", and not setting these pieces of data during the
        //      session, but only at the beginning.

        // This will always be set by the loop, so this one will never be
        // returned.
        let mut res = Ok(vec![]);

        for call in call_history {
            match call {
                CallOrDeploy::Call(call) => {
                    res = self.call_if_not_error(call);
                }
                CallOrDeploy::Deploy(deploy) => {
                    self.deploy_with_id(deploy.module_id, &deploy.bytecode)
                        .expect("Only deploys that succeed should be added to the history");
                }
            }
        }

        res
    }

    /// Make the call only if an error is not known. If an error is known return
    /// it instead.
    ///
    /// This will add the call to the call history as well.
    fn call_if_not_error(&mut self, call: Call) -> Result<Vec<u8>, Error> {
        // Set both the count and height of the ICCs to zero
        self.icc_count = 0;
        self.icc_height = 0;

        // If we already know of an error on this call, don't execute and just
        // return the error.
        if let Some(err) = self.increment_call_count() {
            // We also need it in the call history here.
            self.call_history.push(call.into());
            return Err(err);
        }

        let res = self.call_inner(&call);
        self.call_history.push(call.into());
        res
    }

    fn call_inner(&mut self, call: &Call) -> Result<Vec<u8>, Error> {
        let stack_element = self.push_callstack(call.module, call.limit)?;
        let instance = self
            .instance(&stack_element.module_id)
            .expect("instance should exist");

        let arg_len = instance.write_bytes_to_arg_buffer(&call.fdata);
        let ret_len = match call.ty {
            CallType::Q => instance.query(&call.fname, arg_len, call.limit),
            CallType::T => instance.transact(&call.fname, arg_len, call.limit),
        }?;
        let ret = instance.read_bytes_from_arg_buffer(ret_len as u32);

        self.spent = call.limit
            - instance
                .get_remaining_points()
                .expect("there should be remaining points");

        self.pop_callstack();

        Ok(ret)
    }

    fn is_deploy(&self) -> bool {
        matches!(self.call_history.last(), Some(CallOrDeploy::Deploy(_)))
    }
}

#[derive(Debug)]
enum CallOrDeploy {
    Call(Call),
    Deploy(Deploy),
}

impl From<Call> for CallOrDeploy {
    fn from(call: Call) -> Self {
        Self::Call(call)
    }
}

impl From<Deploy> for CallOrDeploy {
    fn from(deploy: Deploy) -> Self {
        Self::Deploy(deploy)
    }
}

#[derive(Debug)]
struct Deploy {
    module_id: ModuleId,
    bytecode: Vec<u8>,
}

#[derive(Debug)]
enum CallType {
    Q,
    T,
}

#[derive(Debug)]
struct Call {
    ty: CallType,
    module: ModuleId,
    fname: String,
    fdata: Vec<u8>,
    limit: u64,
}

#[derive(Debug)]
pub struct Metadata {
    data: BTreeMap<Cow<'static, str>, Vec<u8>>,
}

impl Metadata {
    fn new() -> Self {
        Self {
            data: BTreeMap::new(),
        }
    }

    fn insert<S>(&mut self, name: S, data: Vec<u8>)
    where
        S: Into<Cow<'static, str>>,
    {
        self.data.insert(name.into(), data);
    }

    fn get(&self, name: &str) -> Option<Vec<u8>> {
        self.data.get(name).cloned()
    }
}<|MERGE_RESOLUTION|>--- conflicted
+++ resolved
@@ -324,26 +324,6 @@
         Ok(ret)
     }
 
-<<<<<<< HEAD
-    pub fn init<Arg>(
-        &mut self,
-        module: ModuleId,
-        arg: &Arg,
-    ) -> Result<(), Error>
-    where
-        Arg: for<'b> Serialize<StandardBufSerializer<'b>>,
-    {
-        let instance = self
-            .call_stack
-            .instance(&module)
-            .expect("instance should exist");
-        if instance.is_initialized() {
-            return Err(InitalizationError);
-        }
-        instance.set_initialized();
-        self.transact::<Arg, ()>(module, "init", arg)
-    }
-=======
     /// Return the state root of the current state of the session.
     ///
     /// The state root is the root of a merkle tree whose leaves are the hashes
@@ -408,7 +388,6 @@
         }
     }
 
->>>>>>> 0b0c917d
     pub fn root(&self) -> [u8; 32] {
         self.module_session.root()
     }
@@ -427,14 +406,8 @@
             .map_err(|err| PersistenceError(Arc::new(err)))?
             .expect("Module should exist");
 
-<<<<<<< HEAD
-        let module =
-            WrappedModule::new(&bytecode, self.module_session.root_dir())?;
-        let instance = WrappedInstance::new(self, module_id, module, memory)?;
-=======
         let module = WrappedModule::new(&bytecode, Some(&objectcode))?;
         let instance = WrappedInstance::new(self, module_id, &module, memory)?;
->>>>>>> 0b0c917d
 
         Ok(instance)
     }
