--- conflicted
+++ resolved
@@ -21,77 +21,17 @@
         self.stack.len()
     }
 
-<<<<<<< HEAD
-    /// Remove all elements from the stack.
-    pub fn clear(&mut self) {
-        while self.len() > 0 {
-            self.pop_remove_instance();
-        }
-    }
-
-    fn update_instance_count(&mut self, module_id: ModuleId, inc: bool) {
-        match self.instance_map.entry(module_id) {
-            Entry::Occupied(mut entry) => {
-                let (_, count) = entry.get_mut();
-                if inc {
-                    *count += 1
-                } else {
-                    *count -= 1
-                };
-            }
-            _ => unreachable!("map must have an instance here"),
-        };
-    }
-
-=======
->>>>>>> 0b0c917d
     /// Push an element to the call stack.
     ///
     /// # Panics
     /// If an instance of the given module ID is absent from the stack.
     pub fn push(&mut self, module_id: ModuleId, limit: u64) {
-<<<<<<< HEAD
-        self.update_instance_count(module_id, true);
-=======
->>>>>>> 0b0c917d
         self.stack.push(StackElement { module_id, limit });
     }
 
     /// Pops an element from the callstack.
-<<<<<<< HEAD
-    pub fn pop(&mut self) {
-        if let Some(element) = self.stack.pop() {
-            self.update_instance_count(element.module_id, false);
-        }
-    }
-
-    /// Pops an element from the callstack and removes its
-    /// corresponding module' instance
-    pub fn pop_remove_instance(&mut self) {
-        if let Some(element) = self.stack.pop() {
-            let mut entry = match self.instance_map.entry(element.module_id) {
-                Entry::Occupied(e) => e,
-                _ => unreachable!("map must have an instance here"),
-            };
-
-            let (instance, count) = entry.get_mut();
-            *count -= 1;
-
-            if *count == 0 {
-                // SAFETY: This is the last instance of the module in the
-                // stack, therefore we should recoup the memory and drop
-                //
-                // Any pointers to it will be left dangling
-                unsafe {
-                    let _ = Box::from_raw(*instance);
-                    entry.remove();
-                };
-            }
-        }
-=======
     pub fn pop(&mut self) -> Option<StackElement> {
         self.stack.pop()
->>>>>>> 0b0c917d
     }
 
     /// Returns a view of the stack to the `n`th element from the top.
