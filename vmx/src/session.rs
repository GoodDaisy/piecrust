--- conflicted
+++ resolved
@@ -19,11 +19,8 @@
 use crate::commit::{CommitId, ModuleCommitId, SessionCommit};
 use crate::instance::WrappedInstance;
 use crate::memory_handler::MemoryHandler;
-<<<<<<< HEAD
-=======
 use crate::memory_path::MemoryPath;
 use crate::types::MemoryFreshness::*;
->>>>>>> c1b02829
 use crate::types::StandardBufSerializer;
 use crate::vm::VM;
 use crate::Error::{self, CommitError};
@@ -91,10 +88,6 @@
                 .get_memory(mod_id)
                 .expect("memory available");
 
-<<<<<<< HEAD
-            WrappedInstance::new(memory, self.clone(), mod_id, module)
-                .expect("todo, error handling")
-=======
             let wrapped = WrappedInstance::new(
                 memory.clone(),
                 self.clone(),
@@ -117,7 +110,6 @@
                     .expect("commit and memory paths exist");
             }
             wrapped
->>>>>>> c1b02829
         })
     }
 
